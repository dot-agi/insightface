from __future__ import absolute_import
from __future__ import division
from __future__ import print_function

import os
import random
import logging
import sys
import sklearn
import datetime
import numpy as np
import cv2

import mxnet as mx
from mxnet import ndarray as nd
#from . import _ndarray_internal as _internal
#from mxnet._ndarray_internal import _cvimresize as imresize
#from ._ndarray_internal import _cvcopyMakeBorder as copyMakeBorder
from mxnet import io
from mxnet import recordio
sys.path.append(os.path.join(os.path.dirname(__file__), 'common'))
import face_preprocess

logger = logging.getLogger()

class FaceImageIter(io.DataIter):

    def __init__(self, batch_size, data_shape,
                 path_imgrec = None,
                 shuffle=False, aug_list=None, mean = None,
                 rand_mirror = False,
                 ctx_num = 0, images_per_identity = 0, data_extra = None, hard_mining = False, 
                 triplet_params = None,
                 mx_model = None,
                 data_name='data', label_name='softmax_label', **kwargs):
        super(FaceImageIter, self).__init__()
        assert path_imgrec
        if path_imgrec:
            logging.info('loading recordio %s...',
                         path_imgrec)
            path_imgidx = path_imgrec[0:-4]+".idx"
            self.imgrec = recordio.MXIndexedRecordIO(path_imgidx, path_imgrec, 'r')  # pylint: disable=redefined-variable-type
            s = self.imgrec.read_idx(0)
            header, _ = recordio.unpack(s)
            if header.flag>0:
              print('header0 label', header.label)
              self.header0 = (int(header.label[0]), int(header.label[1]))
              #assert(header.flag==1)
              self.imgidx = range(1, int(header.label[0]))
              self.id2range = {}
              self.seq_identity = range(int(header.label[0]), int(header.label[1]))
              for identity in self.seq_identity:
                s = self.imgrec.read_idx(identity)
                header, _ = recordio.unpack(s)
                #print('flag', header.flag)
                #print(header.label)
                #assert(header.flag==2)
                self.id2range[identity] = (int(header.label[0]), int(header.label[1]))
              print('id2range', len(self.id2range))
            else:
              self.imgidx = list(self.imgrec.keys)
            if shuffle:
              self.seq = self.imgidx
              self.oseq = self.imgidx
            else:
              self.seq = None

        self.mean = mean
        self.nd_mean = None
        if self.mean:
          self.mean = np.array(self.mean, dtype=np.float32).reshape(1,1,3)
          self.nd_mean = mx.nd.array(self.mean).reshape((1,1,3))

        self.check_data_shape(data_shape)
        self.provide_data = [(data_name, (batch_size,) + data_shape)]
        if len(label_name)>0:
          self.provide_label = [(label_name, (batch_size,))]
        else:
          self.provide_label = []
        self.batch_size = batch_size
        self.data_shape = data_shape
        self.shuffle = shuffle
        self.image_size = '%d,%d'%(data_shape[1],data_shape[2])
        self.rand_mirror = rand_mirror
        #self.cast_aug = mx.image.CastAug()
        #self.color_aug = mx.image.ColorJitterAug(0.4, 0.4, 0.4)
        self.ctx_num = ctx_num 
        self.per_batch_size = int(self.batch_size/self.ctx_num)
        self.images_per_identity = images_per_identity
        if self.images_per_identity>0:
          self.identities = int(self.per_batch_size/self.images_per_identity)
          self.per_identities = self.identities
          self.repeat = 3000000.0/(self.images_per_identity*len(self.id2range))
          self.repeat = int(self.repeat)
          print(self.images_per_identity, self.identities, self.repeat)
        self.data_extra = None
        if data_extra is not None:
          self.data_extra = nd.array(data_extra)
          self.provide_data = [(data_name, (batch_size,) + data_shape), ('extra', data_extra.shape)]
        self.hard_mining = hard_mining
        self.mx_model = mx_model
        if self.hard_mining:
          assert self.images_per_identity>0
          assert self.mx_model is not None
        self.triplet_params = triplet_params
        self.triplet_mode = False
        if self.triplet_params is not None:
          assert self.images_per_identity>0
          assert self.mx_model is not None
          self.triplet_bag_size = self.triplet_params[0]
          self.triplet_alpha = self.triplet_params[1]
          assert self.triplet_bag_size>0
          assert self.triplet_alpha>=0.0
          assert self.triplet_alpha<=1.0
          self.triplet_mode = True
          self.triplet_oseq_cur = 0
          self.triplet_oseq_reset()
          self.seq_min_size = self.batch_size*2
        self.cur = 0
        self.is_init = False
        self.times = [0.0, 0.0, 0.0]
        #self.reset()

    def pick_triplets(self, embeddings, nrof_images_per_class):
      trip_idx = 0
      emb_start_idx = 0
      num_trips = 0
      triplets = []
      people_per_batch = len(nrof_images_per_class)
      
      # VGG Face: Choosing good triplets is crucial and should strike a balance between
      #  selecting informative (i.e. challenging) examples and swamping training with examples that
      #  are too hard. This is achieve by extending each pair (a, p) to a triplet (a, p, n) by sampling
      #  the image n at random, but only between the ones that violate the triplet loss margin. The
      #  latter is a form of hard-negative mining, but it is not as aggressive (and much cheaper) than
      #  choosing the maximally violating example, as often done in structured output learning.

      for i in xrange(people_per_batch):
          nrof_images = int(nrof_images_per_class[i])
          for j in xrange(1,nrof_images):
              a_idx = emb_start_idx + j - 1
              neg_dists_sqr = np.sum(np.square(embeddings[a_idx] - embeddings), 1)
              for pair in xrange(j, nrof_images): # For every possible positive pair.
                  p_idx = emb_start_idx + pair
                  pos_dist_sqr = np.sum(np.square(embeddings[a_idx]-embeddings[p_idx]))
                  neg_dists_sqr[emb_start_idx:emb_start_idx+nrof_images] = np.NaN
                  all_neg = np.where(np.logical_and(neg_dists_sqr-pos_dist_sqr<self.triplet_alpha, pos_dist_sqr<neg_dists_sqr))[0]  # FaceNet selection
                  #all_neg = np.where(neg_dists_sqr-pos_dist_sqr<alpha)[0] # VGG Face selecction
                  nrof_random_negs = all_neg.shape[0]
                  if nrof_random_negs>0:
                      rnd_idx = np.random.randint(nrof_random_negs)
                      n_idx = all_neg[rnd_idx]
                      #triplets.append((image_paths[a_idx], image_paths[p_idx], image_paths[n_idx]))
                      triplets.append( (a_idx, p_idx, n_idx) )
                      #triplets.append((image_paths[a_idx], image_paths[p_idx], image_paths[n_idx]))
                      #print('Triplet %d: (%d, %d, %d), pos_dist=%2.6f, neg_dist=%2.6f (%d, %d, %d, %d, %d)' % 
                      #    (trip_idx, a_idx, p_idx, n_idx, pos_dist_sqr, neg_dists_sqr[n_idx], nrof_random_negs, rnd_idx, i, j, emb_start_idx))
                      trip_idx += 1

                  num_trips += 1

          emb_start_idx += nrof_images

      np.random.shuffle(triplets)
      return triplets

    def triplet_oseq_reset(self):
      #reset self.oseq by identities seq
      self.triplet_oseq_cur = 0
      ids = []
      for k in self.id2range:
        ids.append(k)
      random.shuffle(ids)
      self.oseq = []
      for _id in ids:
        v = self.id2range[_id]
        _list = range(*v)
        random.shuffle(_list)
        if len(_list)>self.images_per_identity:
          _list = _list[0:self.images_per_identity]
        self.oseq += _list
      print('oseq', len(self.oseq))

    def time_reset(self):
      self.time_now = datetime.datetime.now()

    def time_elapsed(self):
      time_now = datetime.datetime.now()
      diff = time_now - self.time_now
      return diff.seconds


    def select_triplets(self):
<<<<<<< HEAD
      self.triplet_index = 0
      self.triplets = []
      embeddings = None
      bag_size = self.triplet_bag_size
      batch_size = self.batch_size
      #data = np.zeros( (bag_size,)+self.data_shape )
      #label = np.zeros( (bag_size,) )
      tag = []
      #idx = np.zeros( (bag_size,) )
      self.time_reset()
      print('eval %d images..'%bag_size, self.triplet_oseq_cur)
      if self.triplet_oseq_cur+bag_size>len(self.oseq):
        self.triplet_oseq_reset()
        print('eval %d images..'%bag_size, self.triplet_oseq_cur)
        print('triplet time stat', self.times)
      #print(data.shape)
      self.times[0] += self.time_elapsed()
      self.time_reset()
      data = nd.zeros( self.provide_data[0][1] )
      label = nd.zeros( self.provide_label[0][1] )
      ba = 0
      while True:
        bb = min(ba+batch_size, bag_size)
        if ba>=bb:
          break
        #_batch = self.data_iter.next()
        #_data = _batch.data[0].asnumpy()
        #print(_data.shape)
        #_label = _batch.label[0].asnumpy()
        #data[ba:bb,:,:,:] = _data
        #label[ba:bb] = _label
        for i in xrange(ba, bb):
          _idx = self.oseq[i+self.triplet_oseq_cur]
          s = self.imgrec.read_idx(_idx)
          header, img = recordio.unpack(s)
          img = self.imdecode(img)
          data[i-ba][:] = self.postprocess_data(img)
          label[i-ba][:] = header.label
          tag.append( ( int(header.label), _idx) )
          #idx[i] = _idx

        db = mx.io.DataBatch(data=(data,), label=(label,))
        self.mx_model.forward(db, is_train=False)
        net_out = self.mx_model.get_outputs()
        #print('eval for selecting triplets',ba,bb)
        #print(net_out)
        #print(len(net_out))
        #print(net_out[0].asnumpy())
        net_out = net_out[0].asnumpy()
        #print(net_out)
        #print('net_out', net_out.shape)
        if embeddings is None:
          embeddings = np.zeros( (bag_size, net_out.shape[1]))
        embeddings[ba:bb,:] = net_out
        ba = bb
      assert len(tag)==bag_size
      self.triplet_oseq_cur+=bag_size
      embeddings = sklearn.preprocessing.normalize(embeddings)
      self.times[1] += self.time_elapsed()
      self.time_reset()
      nrof_images_per_class = [1]
      for i in xrange(1, bag_size):
        if tag[i][0]==tag[i-1][0]:
          nrof_images_per_class[-1]+=1
        else:
          nrof_images_per_class.append(1)
        
      triplets = self.pick_triplets(embeddings, nrof_images_per_class) # shape=(T,3)
      if len(triplets)==0:
        print('triplets 0, retry...')
        self.select_triplets()
      else:
        print('triplets', len(triplets))
        self.seq = []
=======
      self.seq = []
      while len(self.seq)<self.seq_min_size:
        embeddings = None
        bag_size = self.triplet_bag_size
        batch_size = self.batch_size
        #data = np.zeros( (bag_size,)+self.data_shape )
        #label = np.zeros( (bag_size,) )
        tag = []
        #idx = np.zeros( (bag_size,) )
        print('eval %d images..'%bag_size, self.triplet_oseq_cur)
        if self.triplet_oseq_cur+bag_size>len(self.oseq):
          self.triplet_oseq_reset()
        print('eval %d images..'%bag_size, self.triplet_oseq_cur)
        #print(data.shape)
        data = nd.zeros( self.provide_data[0][1] )
        label = nd.zeros( self.provide_label[0][1] )
        ba = 0
        while True:
          bb = min(ba+batch_size, bag_size)
          if ba>=bb:
            break
          #_batch = self.data_iter.next()
          #_data = _batch.data[0].asnumpy()
          #print(_data.shape)
          #_label = _batch.label[0].asnumpy()
          #data[ba:bb,:,:,:] = _data
          #label[ba:bb] = _label
          for i in xrange(ba, bb):
            _idx = self.oseq[i+self.triplet_oseq_cur]
            s = self.imgrec.read_idx(_idx)
            header, img = recordio.unpack(s)
            img = self.imdecode(img)
            data[i-ba][:] = self.postprocess_data(img)
            label[i-ba][:] = header.label
            tag.append( ( int(header.label), _idx) )
            #idx[i] = _idx

          db = mx.io.DataBatch(data=(data,), label=(label,))
          self.mx_model.forward(db, is_train=False)
          net_out = self.mx_model.get_outputs()
          #print('eval for selecting triplets',ba,bb)
          #print(net_out)
          #print(len(net_out))
          #print(net_out[0].asnumpy())
          net_out = net_out[0].asnumpy()
          #print(net_out)
          #print('net_out', net_out.shape)
          if embeddings is None:
            embeddings = np.zeros( (bag_size, net_out.shape[1]))
          embeddings[ba:bb,:] = net_out
          ba = bb
        assert len(tag)==bag_size
        self.triplet_oseq_cur+=bag_size
        embeddings = sklearn.preprocessing.normalize(embeddings)
        nrof_images_per_class = [1]
        for i in xrange(1, bag_size):
          if tag[i][0]==tag[i-1][0]:
            nrof_images_per_class[-1]+=1
          else:
            nrof_images_per_class.append(1)
          
        triplets = self.pick_triplets(embeddings, nrof_images_per_class) # shape=(T,3)
        print('found triplets', len(triplets))
>>>>>>> 6ae37f40
        ba = 0
        while True:
          bb = ba+self.per_batch_size//3
          if bb>len(triplets):
            break
          _triplets = triplets[ba:bb]
          for i in xrange(3):
            for triplet in _triplets:
              _pos = triplet[i]
              _idx = tag[_pos][1]
              self.seq.append(_idx)
          ba = bb
      self.times[2] += self.time_elapsed()

    def triplet_reset(self):
      self.select_triplets()

    def hard_mining_reset(self):
      #import faiss
      from annoy import AnnoyIndex
      data = nd.zeros( self.provide_data[0][1] )
      label = nd.zeros( self.provide_label[0][1] )
      #label = np.zeros( self.provide_label[0][1] )
      X = None
      ba = 0
      batch_num = 0
      while ba<len(self.oseq):
        batch_num+=1
        if batch_num%10==0:
          print('loading batch',batch_num, ba)
        bb = min(ba+self.batch_size, len(self.oseq))
        _count = bb-ba
        for i in xrange(_count):
          idx = self.oseq[i+ba]
          s = self.imgrec.read_idx(idx)
          header, img = recordio.unpack(s)
          img = self.imdecode(img)
          data[i][:] = self.postprocess_data(img)
          label[i][:] = header.label
        db = mx.io.DataBatch(data=(data,self.data_extra), label=(label,))
        self.mx_model.forward(db, is_train=False)
        net_out = self.mx_model.get_outputs()
        embedding = net_out[0].asnumpy()
        nembedding = sklearn.preprocessing.normalize(embedding)
        if _count<self.batch_size:
          nembedding = nembedding[0:_count,:]
        if X is None:
          X = np.zeros( (len(self.id2range), nembedding.shape[1]), dtype=np.float32 )
        nplabel = label.asnumpy()
        for i in xrange(_count):
          ilabel = int(nplabel[i])
          #print(ilabel, ilabel.__class__)
          X[ilabel] += nembedding[i]
        ba = bb
      X = sklearn.preprocessing.normalize(X)
      d = X.shape[1]
      t = AnnoyIndex(d, metric='euclidean')
      for i in xrange(X.shape[0]):
        t.add_item(i, X[i])
      print('start to build index')
      t.build(20)
      print(X.shape)
      k = self.per_identities
      self.seq = []
      for i in xrange(X.shape[0]):
        nnlist = t.get_nns_by_item(i, k)
        assert nnlist[0]==i
        for _label in nnlist:
          assert _label<len(self.id2range)
          _id = self.header0[0]+_label
          v = self.id2range[_id]
          _list = range(*v)
          if len(_list)<self.images_per_identity:
            random.shuffle(_list)
          else:
            _list = np.random.choice(_list, self.images_per_identity, replace=False)
          for i in xrange(self.images_per_identity):
            _idx = _list[i%len(_list)]
            self.seq.append(_idx)
      #faiss_params = [20,5]
      #quantizer = faiss.IndexFlatL2(d)  # the other index
      #index = faiss.IndexIVFFlat(quantizer, d, faiss_params[0], faiss.METRIC_L2)
      #assert not index.is_trained
      #index.train(X)
      #index.add(X)
      #assert index.is_trained
      #print('trained')
      #index.nprobe = faiss_params[1]
      #D, I = index.search(X, k)     # actual search
      #print(I.shape)
      #self.seq = []
      #for i in xrange(I.shape[0]):
      #  #assert I[i][0]==i
      #  for j in xrange(k):
      #    _label = I[i][j]
      #    assert _label<len(self.id2range)
      #    _id = self.header0[0]+_label
      #    v = self.id2range[_id]
      #    _list = range(*v)
      #    if len(_list)<self.images_per_identity:
      #      random.shuffle(_list)
      #    else:
      #      _list = np.random.choice(_list, self.images_per_identity, replace=False)
      #    for i in xrange(self.images_per_identity):
      #      _idx = _list[i%len(_list)]
      #      self.seq.append(_idx)

    def reset(self):
        """Resets the iterator to the beginning of the data."""
        print('call reset()')
        self.cur = 0
        if self.images_per_identity>0:
          if self.triplet_mode:
            self.triplet_reset()
          elif not self.hard_mining:
            self.seq = []
            idlist = []
            for _id,v in self.id2range.iteritems():
              idlist.append((_id,range(*v)))
            for r in xrange(self.repeat):
              if r%10==0:
                print('repeat', r)
              if self.shuffle:
                random.shuffle(idlist)
              for item in idlist:
                _id = item[0]
                _list = item[1]
                #random.shuffle(_list)
                if len(_list)<self.images_per_identity:
                  random.shuffle(_list)
                else:
                  _list = np.random.choice(_list, self.images_per_identity, replace=False)
                for i in xrange(self.images_per_identity):
                  _idx = _list[i%len(_list)]
                  self.seq.append(_idx)
          else:
            self.hard_mining_reset()
          print('seq len', len(self.seq))
        else:
          if self.shuffle:
              random.shuffle(self.seq)
        if self.seq is None and self.imgrec is not None:
            self.imgrec.reset()

    def num_samples(self):
      return len(self.seq)

    def next_sample(self):
        """Helper function for reading in next sample."""
        #set total batch size, for example, 1800, and maximum size for each people, for example 45
        if self.seq is not None:
          if self.cur >= len(self.seq):
              raise StopIteration
          idx = self.seq[self.cur]
          self.cur += 1
          if self.imgrec is not None:
            s = self.imgrec.read_idx(idx)
            header, img = recordio.unpack(s)
            return header.label, img, None, None
          else:
            label, fname, bbox, landmark = self.imglist[idx]
            return label, self.read_image(fname), bbox, landmark
        else:
            s = self.imgrec.read()
            if s is None:
                raise StopIteration
            header, img = recordio.unpack(s)
            return header.label, img, None, None

    def brightness_aug(self, src, x):
      alpha = 1.0 + random.uniform(-x, x)
      src *= alpha
      return src

    def contrast_aug(self, src, x):
      alpha = 1.0 + random.uniform(-x, x)
      coef = np.array([[[0.299, 0.587, 0.114]]])
      gray = src * coef
      gray = (3.0 * (1.0 - alpha) / gray.size) * np.sum(gray)
      src *= alpha
      src += gray
      return src

    def saturation_aug(self, src, x):
      alpha = 1.0 + random.uniform(-x, x)
      coef = np.array([[[0.299, 0.587, 0.114]]])
      gray = src * coef
      gray = np.sum(gray, axis=2, keepdims=True)
      gray *= (1.0 - alpha)
      src *= alpha
      src += gray
      return src

    def color_aug(self, img, x):
      augs = [self.brightness_aug, self.contrast_aug, self.saturation_aug]
      random.shuffle(augs)
      for aug in augs:
        #print(img.shape)
        img = aug(img, x)
        #print(img.shape)
      return img

    def mirror_aug(self, img):
      _rd = random.randint(0,1)
      if _rd==1:
        for c in xrange(img.shape[2]):
          img[:,:,c] = np.fliplr(img[:,:,c])
      return img


    def next(self):
        if not self.is_init:
          self.reset()
          self.is_init = True
        """Returns the next batch of data."""
        #print('in next', self.cur, self.labelcur)
        batch_size = self.batch_size
        c, h, w = self.data_shape
        batch_data = nd.empty((batch_size, c, h, w))
        if self.provide_label is not None:
          batch_label = nd.empty(self.provide_label[0][1])
        i = 0
        try:
            while i < batch_size:
                label, s, bbox, landmark = self.next_sample()
                _data = self.imdecode(s)
                if self.rand_mirror:
                  _rd = random.randint(0,1)
                  if _rd==1:
                    _data = mx.ndarray.flip(data=_data, axis=1)
                if self.nd_mean is not None:
                    _data = _data.astype('float32')
                    _data -= self.nd_mean
                    _data *= 0.0078125
                #_npdata = _data.asnumpy()
                #if landmark is not None:
                #  _npdata = face_preprocess.preprocess(_npdata, bbox = bbox, landmark=landmark, image_size=self.image_size)
                #if self.rand_mirror:
                #  _npdata = self.mirror_aug(_npdata)
                #if self.mean is not None:
                #  _npdata = _npdata.astype(np.float32)
                #  _npdata -= self.mean
                #  _npdata *= 0.0078125
                #nimg = np.zeros(_npdata.shape, dtype=np.float32)
                #nimg[self.patch[1]:self.patch[3],self.patch[0]:self.patch[2],:] = _npdata[self.patch[1]:self.patch[3], self.patch[0]:self.patch[2], :]
                #_data = mx.nd.array(nimg)
                data = [_data]
                try:
                    self.check_valid_image(data)
                except RuntimeError as e:
                    logging.debug('Invalid image, skipping:  %s', str(e))
                    continue
                #print('aa',data[0].shape)
                #data = self.augmentation_transform(data)
                #print('bb',data[0].shape)
                for datum in data:
                    assert i < batch_size, 'Batch size must be multiples of augmenter output length'
                    #print(datum.shape)
                    batch_data[i][:] = self.postprocess_data(datum)
                    if self.provide_label is not None:
                      batch_label[i][:] = label
                    i += 1
        except StopIteration:
            if i<batch_size:
                raise StopIteration

        #print('next end', batch_size, i)
        _label = None
        if self.provide_label is not None:
          _label = [batch_label]
        if self.data_extra is not None:
          return io.DataBatch([batch_data, self.data_extra], _label, batch_size - i)
        else:
          return io.DataBatch([batch_data], _label, batch_size - i)

    def check_data_shape(self, data_shape):
        """Checks if the input data shape is valid"""
        if not len(data_shape) == 3:
            raise ValueError('data_shape should have length 3, with dimensions CxHxW')
        if not data_shape[0] == 3:
            raise ValueError('This iterator expects inputs to have 3 channels.')

    def check_valid_image(self, data):
        """Checks if the input data is valid"""
        if len(data[0].shape) == 0:
            raise RuntimeError('Data shape is wrong')

    def imdecode(self, s):
        """Decodes a string or byte string to an NDArray.
        See mx.img.imdecode for more details."""
        img = mx.image.imdecode(s) #mx.ndarray
        return img

    def read_image(self, fname):
        """Reads an input image `fname` and returns the decoded raw bytes.

        Example usage:
        ----------
        >>> dataIter.read_image('Face.jpg') # returns decoded raw bytes.
        """
        with open(os.path.join(self.path_root, fname), 'rb') as fin:
            img = fin.read()
        return img

    def augmentation_transform(self, data):
        """Transforms input data with specified augmentation."""
        for aug in self.auglist:
            data = [ret for src in data for ret in aug(src)]
        return data

    def postprocess_data(self, datum):
        """Final postprocessing step before image is loaded into the batch."""
        return nd.transpose(datum, axes=(2, 0, 1))

class FaceImageIterList(io.DataIter):
  def __init__(self, iter_list):
    assert len(iter_list)>0
    self.provide_data = iter_list[0].provide_data
    self.provide_label = iter_list[0].provide_label
    self.iter_list = iter_list
    self.cur_iter = None

  def reset(self):
    self.cur_iter.reset()

  def next(self):
    self.cur_iter = random.choice(self.iter_list)
    while True:
      try:
        ret = self.cur_iter.next()
      except StopIteration:
        self.cur_iter.reset()
        continue
      return ret

class FaceIter(mx.io.DataIter):
  def __init__(self, data_shape, path_imglist, mod, ctx_num, batch_size=90, bag_size=1800, images_per_person=40, alpha = 0.2, data_name='data', label_name='softmax_label'):
    assert batch_size%ctx_num==0
    assert (batch_size//ctx_num)%3==0
    assert bag_size%batch_size==0
    self.mod = mod
    self.ctx_num = ctx_num
    self.batch_size = batch_size
    #self.batch_size_per_epoch = batch_size_per_epoch
    self.bag_size = bag_size
    self.data_shape = data_shape
    self.alpha = alpha
    self.data_name = data_name
    self.label_name = label_name
    #print(source_iter.provide_data)
    self.provide_data = [(self.data_name, (self.batch_size,) + self.data_shape)]
    self.provide_label = [(self.label_name, (self.batch_size,) )]
    #self.buffer = []
    #self.buffer_index = 0
    self.triplet_index = 0
    self.triplets = []
    self.data_iter = FaceImageIter(batch_size = self.batch_size, data_shape = data_shape, 
        images_per_person = images_per_person, margin = 44, 
        path_imglist = path_imglist, shuffle=True, 
        resize=182, rand_crop=True, rand_mirror=True)


  def pick_triplets(self, embeddings, nrof_images_per_class):
    trip_idx = 0
    emb_start_idx = 0
    num_trips = 0
    triplets = []
    people_per_batch = len(nrof_images_per_class)
    
    # VGG Face: Choosing good triplets is crucial and should strike a balance between
    #  selecting informative (i.e. challenging) examples and swamping training with examples that
    #  are too hard. This is achieve by extending each pair (a, p) to a triplet (a, p, n) by sampling
    #  the image n at random, but only between the ones that violate the triplet loss margin. The
    #  latter is a form of hard-negative mining, but it is not as aggressive (and much cheaper) than
    #  choosing the maximally violating example, as often done in structured output learning.

    for i in xrange(people_per_batch):
        nrof_images = int(nrof_images_per_class[i])
        for j in xrange(1,nrof_images):
            a_idx = emb_start_idx + j - 1
            neg_dists_sqr = np.sum(np.square(embeddings[a_idx] - embeddings), 1)
            for pair in xrange(j, nrof_images): # For every possible positive pair.
                p_idx = emb_start_idx + pair
                pos_dist_sqr = np.sum(np.square(embeddings[a_idx]-embeddings[p_idx]))
                neg_dists_sqr[emb_start_idx:emb_start_idx+nrof_images] = np.NaN
                all_neg = np.where(np.logical_and(neg_dists_sqr-pos_dist_sqr<self.alpha, pos_dist_sqr<neg_dists_sqr))[0]  # FaceNet selection
                #all_neg = np.where(neg_dists_sqr-pos_dist_sqr<alpha)[0] # VGG Face selecction
                nrof_random_negs = all_neg.shape[0]
                if nrof_random_negs>0:
                    rnd_idx = np.random.randint(nrof_random_negs)
                    n_idx = all_neg[rnd_idx]
                    #triplets.append((image_paths[a_idx], image_paths[p_idx], image_paths[n_idx]))
                    triplets.append( (a_idx, p_idx, n_idx) )
                    #triplets.append((image_paths[a_idx], image_paths[p_idx], image_paths[n_idx]))
                    #print('Triplet %d: (%d, %d, %d), pos_dist=%2.6f, neg_dist=%2.6f (%d, %d, %d, %d, %d)' % 
                    #    (trip_idx, a_idx, p_idx, n_idx, pos_dist_sqr, neg_dists_sqr[n_idx], nrof_random_negs, rnd_idx, i, j, emb_start_idx))
                    trip_idx += 1

                num_trips += 1

        emb_start_idx += nrof_images

    np.random.shuffle(triplets)
    return triplets
    #return triplets, num_trips, len(triplets)

  def select_triplets(self):
    self.triplet_index = 0
    self.triplets = []
    embeddings = None
    ba = 0
    bag_size = self.bag_size
    batch_size = self.batch_size
    data = np.zeros( (bag_size,)+self.data_shape )
    label = np.zeros( (bag_size,) )
    print('eval %d images..'%bag_size)
    #print(data.shape)
    while ba<bag_size:
      bb = ba+batch_size
      _batch = self.data_iter.next()
      _data = _batch.data[0].asnumpy()
      #print(_data.shape)
      _label = _batch.label[0].asnumpy()
      data[ba:bb,:,:,:] = _data
      label[ba:bb] = _label

      self.mod.forward(_batch, is_train=False)
      net_out = self.mod.get_outputs()
      #print('eval for selecting triplets',ba,bb)
      #print(net_out)
      #print(len(net_out))
      #print(net_out[0].asnumpy())
      net_out = net_out[0].asnumpy()
      #print(net_out)
      #print('net_out', net_out.shape)
      if embeddings is None:
        embeddings = np.zeros( (bag_size, net_out.shape[1]))
      embeddings[ba:bb,:] = net_out
      ba = bb
    nrof_images_per_class = [1]
    for i in xrange(1, bag_size):
      if label[i]==label[i-1]:
        nrof_images_per_class[-1]+=1
      else:
        nrof_images_per_class.append(1)
      
    self.triplets = self.pick_triplets(embeddings, nrof_images_per_class) # shape=(T,3)
    self.buffer_data = data
    self.buffer_label = label
    self.embeddings = embeddings
    print('buffering triplets..', len(self.triplets))
    print('epoches...', len(self.triplets)*3//self.batch_size)
    if len(self.triplets)==0:
      print(embeddings.shape, label.shape, data.shape, ba)
      print('images_per_class', nrof_images_per_class)
      print(label)
      print(embeddings)
      sys.exit(0)


  def next(self):
    batch_size = self.batch_size
    ta = self.triplet_index
    tb = ta + batch_size//3
    while tb>=len(self.triplets):
      self.select_triplets()
      ta = self.triplet_index
      tb = ta + batch_size//3
    data = np.zeros( (batch_size,)+self.data_shape )
    label = np.zeros( (batch_size,) )
    for ti in xrange(ta, tb):
      triplet = self.triplets[ti]
      anchor = self.embeddings[triplet[0]]
      positive = self.embeddings[triplet[1]]
      negative = self.embeddings[triplet[2]]
      ap = anchor-positive
      ap = ap*ap
      ap = np.sum(ap)
      an = anchor-negative
      an = an*an
      an = np.sum(an)
      assert ap<=an
      assert ap+self.alpha>=an
      _ti = ti-ta
      ctx_block = (_ti*3)//(self.batch_size//self.ctx_num)
      #apn_block = ((ti*3)%self.batch_size)%3
      #apn_pos = ((ti*3)%self.batch_size)//3
      base_pos = ctx_block*(self.batch_size//self.ctx_num) + (_ti%(self.batch_size//self.ctx_num//3)) 
      for ii in xrange(3):
        id = triplet[ii]
        pos = base_pos + ii*(self.batch_size//self.ctx_num//3)
        #print('id-pos', _ti, ii, pos)
        data[pos,:,:,:] = self.buffer_data[id, :,:,:]
        label[pos] = self.buffer_label[id]
    db = io.DataBatch(data=(nd.array(data),), label=(nd.array(label),))
    self.triplet_index = tb
    return db


  def reset(self):
    self.data_iter.reset()
    self.triplet_index = 0
    self.triplets = []
    #self.target_iter.reset()

class FaceImageIter2(io.DataIter):

    def __init__(self, batch_size, data_shape, path_imglist=None, path_root=None,
                 path_imgrec = None,
                 shuffle=False, aug_list=None, exclude_lfw = False, mean = None,
                 patch = [0,0,96,112,0], rand_mirror = False,
                 data_name='data', label_name='softmax_label', **kwargs):
        super(FaceImageIter2, self).__init__()
        if path_imgrec:
            logging.info('loading recordio %s...',
                         path_imgrec)
            path_imgidx = path_imgrec[0:-4]+".idx"
            self.imgrec = recordio.MXIndexedRecordIO(path_imgidx, path_imgrec, 'r')  # pylint: disable=redefined-variable-type
            self.imgidx = list(self.imgrec.keys)
            if shuffle:
              self.seq = self.imgidx
            else:
              self.seq = None
        else:
            self.imgrec = None
            assert path_imglist
            print('loading image list...')
            with open(path_imglist) as fin:
                imglist = {}
                imgkeys = []
                key = 0
                for line in iter(fin.readline, ''):
                    line = line.strip().split('\t')
                    flag = int(line[0])
                    if flag==0:
                      assert len(line)==17
                    else:
                      assert len(line)==3
                    label = nd.array([float(line[2])])
                    ilabel = int(line[2])
                    bbox = None
                    landmark = None
                    if len(line)==17:
                      bbox = np.array([int(i) for i in line[3:7]])
                      landmark = np.array([float(i) for i in line[7:17]]).reshape( (2,5) ).T
                    image_path = line[1]
                    if exclude_lfw:
                      _vec = image_path.split('/')
                      person_id = int(_vec[-2])
                      if person_id==166921 or person_id==1056413 or person_id==1193098:
                        continue
                    imglist[key] = (label, image_path, bbox, landmark)
                    imgkeys.append(key)
                    key+=1
                    #if key>=10000:
                    #  break
                self.imglist = imglist
            print('image list size', len(self.imglist))
            self.seq = imgkeys

        self.path_root = path_root
        self.mean = mean
        self.nd_mean = None
        if self.mean:
          self.mean = np.array(self.mean, dtype=np.float32).reshape(1,1,3)
          self.nd_mean = mx.nd.array(self.mean).reshape((1,1,3))
        self.patch = patch

        self.check_data_shape(data_shape)
        self.provide_data = [(data_name, (batch_size,) + data_shape)]
        self.provide_label = [(label_name, (batch_size,))]
        self.batch_size = batch_size
        self.data_shape = data_shape
        self.shuffle = shuffle
        self.image_size = '%d,%d'%(data_shape[1],data_shape[2])
        self.rand_mirror = rand_mirror
        #self.cast_aug = mx.image.CastAug()
        #self.color_aug = mx.image.ColorJitterAug(0.4, 0.4, 0.4)

        if aug_list is None:
            self.auglist = mx.image.CreateAugmenter(data_shape, **kwargs)
        else:
            self.auglist = aug_list
        print('aug size:', len(self.auglist))
        for aug in self.auglist:
          print(aug.__class__)
        self.cur = 0
        self.reset()

    def reset(self):
        """Resets the iterator to the beginning of the data."""
        print('call reset()')
        if self.shuffle:
            random.shuffle(self.seq)
        if self.imgrec is not None:
            self.imgrec.reset()
        self.cur = 0

    def num_samples(self):
      return len(self.seq)

    def next_sample(self):
        """Helper function for reading in next sample."""
        #set total batch size, for example, 1800, and maximum size for each people, for example 45
        if self.seq is not None:
          if self.cur >= len(self.seq):
              raise StopIteration
          idx = self.seq[self.cur]
          self.cur += 1
          if self.imgrec is not None:
            s = self.imgrec.read_idx(idx)
            header, img = recordio.unpack(s)
            return header.label, img, None, None
          else:
            label, fname, bbox, landmark = self.imglist[idx]
            return label, self.read_image(fname), bbox, landmark
        else:
            s = self.imgrec.read()
            if s is None:
                raise StopIteration
            header, img = recordio.unpack(s)
            return header.label, img, None, None

    def brightness_aug(self, src, x):
      alpha = 1.0 + random.uniform(-x, x)
      src *= alpha
      return src

    def contrast_aug(self, src, x):
      alpha = 1.0 + random.uniform(-x, x)
      coef = np.array([[[0.299, 0.587, 0.114]]])
      gray = src * coef
      gray = (3.0 * (1.0 - alpha) / gray.size) * np.sum(gray)
      src *= alpha
      src += gray
      return src

    def saturation_aug(self, src, x):
      alpha = 1.0 + random.uniform(-x, x)
      coef = np.array([[[0.299, 0.587, 0.114]]])
      gray = src * coef
      gray = np.sum(gray, axis=2, keepdims=True)
      gray *= (1.0 - alpha)
      src *= alpha
      src += gray
      return src

    def color_aug(self, img, x):
      augs = [self.brightness_aug, self.contrast_aug, self.saturation_aug]
      random.shuffle(augs)
      for aug in augs:
        #print(img.shape)
        img = aug(img, x)
        #print(img.shape)
      return img

    def mirror_aug(self, img):
      _rd = random.randint(0,1)
      if _rd==1:
        for c in xrange(img.shape[2]):
          img[:,:,c] = np.fliplr(img[:,:,c])
      return img


    def next(self):
        """Returns the next batch of data."""
        #print('in next', self.cur, self.labelcur)
        batch_size = self.batch_size
        c, h, w = self.data_shape
        batch_data = nd.empty((batch_size, c, h, w))
        batch_label = nd.empty(self.provide_label[0][1])
        i = 0
        try:
            while i < batch_size:
                label, s, bbox, landmark = self.next_sample()
                _data = self.imdecode(s)
                if self.rand_mirror:
                  _rd = random.randint(0,1)
                  if _rd==1:
                    _data = mx.ndarray.flip(data=_data, axis=1)
                if self.nd_mean is not None:
                    _data = _data.astype('float32')
                    _data -= self.nd_mean
                    _data *= 0.0078125
                #_npdata = _data.asnumpy()
                #if landmark is not None:
                #  _npdata = face_preprocess.preprocess(_npdata, bbox = bbox, landmark=landmark, image_size=self.image_size)
                #if self.rand_mirror:
                #  _npdata = self.mirror_aug(_npdata)
                #if self.mean is not None:
                #  _npdata = _npdata.astype(np.float32)
                #  _npdata -= self.mean
                #  _npdata *= 0.0078125
                #nimg = np.zeros(_npdata.shape, dtype=np.float32)
                #nimg[self.patch[1]:self.patch[3],self.patch[0]:self.patch[2],:] = _npdata[self.patch[1]:self.patch[3], self.patch[0]:self.patch[2], :]
                #_data = mx.nd.array(nimg)
                data = [_data]
                try:
                    self.check_valid_image(data)
                except RuntimeError as e:
                    logging.debug('Invalid image, skipping:  %s', str(e))
                    continue
                #print('aa',data[0].shape)
                #data = self.augmentation_transform(data)
                #print('bb',data[0].shape)
                for datum in data:
                    assert i < batch_size, 'Batch size must be multiples of augmenter output length'
                    #print(datum.shape)
                    batch_data[i][:] = self.postprocess_data(datum)
                    batch_label[i][:] = label
                    i += 1
        except StopIteration:
            if i<batch_size:
                raise StopIteration

        #print('next end', batch_size, i)
        return io.DataBatch([batch_data], [batch_label], batch_size - i)

    def check_data_shape(self, data_shape):
        """Checks if the input data shape is valid"""
        if not len(data_shape) == 3:
            raise ValueError('data_shape should have length 3, with dimensions CxHxW')
        if not data_shape[0] == 3:
            raise ValueError('This iterator expects inputs to have 3 channels.')

    def check_valid_image(self, data):
        """Checks if the input data is valid"""
        if len(data[0].shape) == 0:
            raise RuntimeError('Data shape is wrong')

    def imdecode(self, s):
        """Decodes a string or byte string to an NDArray.
        See mx.img.imdecode for more details."""
        #arr = np.fromstring(s, np.uint8)
        if self.patch[4]%2==0:
          img = mx.image.imdecode(s) #mx.ndarray
          #img = cv2.imdecode(arr, cv2.CV_LOAD_IMAGE_COLOR)
          #img = cv2.cvtColor(img, cv2.COLOR_BGR2RGB)

        else:
          img = mx.image.imdecode(s, flag=0)
          img = nd.broadcast_to(img, (img.shape[0], img.shape[1], 3))
          #img = cv2.imdecode(arr, cv2.CV_LOAD_IMAGE_GRAY)
        #img = np.float32(img)
        return img

    def read_image(self, fname):
        """Reads an input image `fname` and returns the decoded raw bytes.

        Example usage:
        ----------
        >>> dataIter.read_image('Face.jpg') # returns decoded raw bytes.
        """
        with open(os.path.join(self.path_root, fname), 'rb') as fin:
            img = fin.read()
        return img

    def augmentation_transform(self, data):
        """Transforms input data with specified augmentation."""
        for aug in self.auglist:
            data = [ret for src in data for ret in aug(src)]
        return data

    def postprocess_data(self, datum):
        """Final postprocessing step before image is loaded into the batch."""
        return nd.transpose(datum, axes=(2, 0, 1))

class FaceImageIter3(io.DataIter):

    def __init__(self, batch_size, ctx_num, images_per_identity, data_shape,
                 path_imgrec = None,
                 shuffle=False, mean = None, use_extra = False, model = None,
                 patch = [0,0,96,112,0], rand_mirror = False,
                 data_name='data', label_name='softmax_label', **kwargs):
        super(FaceImageIter3, self).__init__()
        assert(path_imgrec)
        logging.info('loading recordio %s...',
                     path_imgrec)
        path_imgidx = path_imgrec[0:-4]+".idx"
        self.imgrec = recordio.MXIndexedRecordIO(path_imgidx, path_imgrec, 'r')  # pylint: disable=redefined-variable-type
        #self.imgidx = list(self.imgrec.keys)
        s = self.imgrec.read_idx(0)
        header, _ = recordio.unpack(s)
        assert(header.flag==1)
        self.seq = range(1, int(header.label[0]))
        self.idx2range = {}
        self.seq_identity = range(int(header.label[0]), int(header.label[1]))
        for identity in self.seq_identity:
          s = self.imgrec.read_idx(identity)
          header, _ = recordio.unpack(s)
          assert(header.flag==2)
          self.idx2range[identity] = (int(header.label[0]), int(header.label[1]))
        print('idx2range', len(idx2range))


        self.path_root = path_root
        self.mean = mean
        self.nd_mean = None
        if self.mean:
          self.mean = np.array(self.mean, dtype=np.float32).reshape(1,1,3)
          self.nd_mean = mx.nd.array(self.mean).reshape((1,1,3))
        self.patch = patch

        self.check_data_shape(data_shape)
        self.provide_data = [(data_name, (batch_size,) + data_shape)]
        self.provide_label = [(label_name, (batch_size,))]
        self.batch_size = batch_size
        self.data_shape = data_shape
        self.shuffle = shuffle
        self.image_size = '%d,%d'%(data_shape[1],data_shape[2])
        self.rand_mirror = rand_mirror
        self.ctx_num = ctx_num 
        self.images_per_identity = images_per_identity
        self.identities = int(per_batch_size/self.images_per_identity)
        self.min_per_identity = 1
        assert self.min_per_identity<=self.images_per_identity
        print(self.images_per_identity, self.identities, self.min_per_identity)
        self.extra = None
        self.model = model
        if use_extra:
          self.provide_data = [(data_name, (batch_size,) + data_shape), ('extra', (batch_size, per_batch_size))]
          self.extra = np.full(self.provide_data[1][1], -1.0, dtype=np.float32)
          c = 0
          while c<batch_size:
            a = 0
            while a<per_batch_size:
              b = a+images_per_identity
              self.extra[(c+a):(c+b),a:b] = 1.0
              #print(c+a, c+b, a, b)
              a = b
            c += per_batch_size
          self.extra = nd.array(self.extra)
          print(self.extra)
        else:
          self.provide_data = [(data_name, (batch_size,) + data_shape)]
        self.cur = [0,0]
        self.reset()
        self.inited = False

    def offline_reset(self):
      self.seq_sim_identity = []
      data = nd.zeros( self.provide_data[0][1] )
      label = nd.zeros( self.provide_label[0][1] )
      #label = np.zeros( self.provide_label[0][1] )
      X = None
      ba = 0
      batch_num = 0
      while ba<len(self.seq):
        batch_num+=1
        if batch_num%10==0:
          print('loading batch',batch_num, ba)
        bb = min(ba+self.batch_size, len(self.seq))
        _count = bb-ba
        for i in xrange(_count):
          key = self.seq[i+ba]
          _label, fname, bbox, landmark = self.imglist[key]
          s = self.read_image(fname)
          _data = self.imdecode(s)
          #_data = self.augmentation_transform([_data])[0]
          _npdata = _data.asnumpy()
          if landmark is not None:
            _npdata = face_preprocess.preprocess(_npdata, bbox = bbox, landmark=landmark, image_size=self.image_size)
          if self.mean is not None:
            _npdata = _npdata.astype(np.float32)
            _npdata -= self.mean
            _npdata *= 0.0078125
          nimg = np.zeros(_npdata.shape, dtype=np.float32)
          nimg[self.patch[1]:self.patch[3],self.patch[0]:self.patch[2],:] = _npdata[self.patch[1]:self.patch[3], self.patch[0]:self.patch[2], :]
          #print(_npdata.shape)
          #print(_npdata)
          _data = mx.nd.array(nimg)
          data[i][:] = self.postprocess_data(_data)
          label[i][:] = _label
        db = mx.io.DataBatch(data=(data,self.extra), label=(label,))
        self.model.forward(db, is_train=False)
        net_out = self.model.get_outputs()
        _embeddings = net_out[0].asnumpy()
        _embeddings = sklearn.preprocessing.normalize(_embeddings)
        if _count<self.batch_size:
          _embeddings = _embeddings[0:_count,:]
        #print(_embeddings.shape)
        if X is None:
          X = np.zeros( (len(self.olabels), _embeddings.shape[1]), dtype=np.float32 )
        nplabel = label.asnumpy()
        for i in xrange(_count):
          ilabel = int(nplabel[i])
          #print(ilabel, ilabel.__class__)
          X[ilabel] += _embeddings[i]
        ba = bb
      X = sklearn.preprocessing.normalize(X)
      d = X.shape[1]
      faiss_params = [20,5]
      print('start to train faiss')
      print(X.shape)
      quantizer = faiss.IndexFlatL2(d)  # the other index
      index = faiss.IndexIVFFlat(quantizer, d, faiss_params[0], faiss.METRIC_L2)
      assert not index.is_trained
      index.train(X)
      index.add(X)
      assert index.is_trained
      print('trained')
      index.nprobe = faiss_params[1]
      k = self.identities
      D, I = index.search(X, k)     # actual search
      print(I.shape)
      self.labels = []
      for i in xrange(I.shape[0]):
        #assert I[i][0]==i
        for j in xrange(k):
          _label = I[i][j]
          assert _label<len(self.olabels)
          self.labels.append(_label)
      print('labels assigned', len(self.labels))

    def reset(self):
        """Resets the iterator to the beginning of the data."""
        print('call reset()')
        if self.shuffle:
            offline_reset()
            random.shuffle(self.seq)
            random.shuffle(self.seq_identity)
        if self.imgrec is not None:
            self.imgrec.reset()
        self.cur = [0,0]

    def num_samples(self):
      return len(self.seq)

    def next_sample(self):
        """Helper function for reading in next sample."""
        #set total batch size, for example, 1800, and maximum size for each people, for example 45
        while True:
          if self.cur[0] >= len(self.seq_sim_identity):
              raise StopIteration
          identity = self.seq_sim_identity[self.cur[0]]
          if self.cur[1]>=self.images_per_identity:
            self.cur[0]+=1
            self.cur[1]=0
            s = self.imgrec.read_idx(identity)
            header, _ = recordio.unpack(s)
            self.idx_range = range(int(header.label[0]), int(header.label[1]))
            continue
          if self.shuffle and self.cur[1]==0:
            random.shuffle(self.idx_range)
          idx = self.idx_range[self.cur[1]]
          self.cur[1] += 1
          s = self.imgrec.read_idx(idx)
          header, img = recordio.unpack(s)
          return header.label, img, None, None


    def brightness_aug(self, src, x):
      alpha = 1.0 + random.uniform(-x, x)
      src *= alpha
      return src

    def contrast_aug(self, src, x):
      alpha = 1.0 + random.uniform(-x, x)
      coef = np.array([[[0.299, 0.587, 0.114]]])
      gray = src * coef
      gray = (3.0 * (1.0 - alpha) / gray.size) * np.sum(gray)
      src *= alpha
      src += gray
      return src

    def saturation_aug(self, src, x):
      alpha = 1.0 + random.uniform(-x, x)
      coef = np.array([[[0.299, 0.587, 0.114]]])
      gray = src * coef
      gray = np.sum(gray, axis=2, keepdims=True)
      gray *= (1.0 - alpha)
      src *= alpha
      src += gray
      return src

    def color_aug(self, img, x):
      augs = [self.brightness_aug, self.contrast_aug, self.saturation_aug]
      random.shuffle(augs)
      for aug in augs:
        #print(img.shape)
        img = aug(img, x)
        #print(img.shape)
      return img

    def mirror_aug(self, img):
      _rd = random.randint(0,1)
      if _rd==1:
        for c in xrange(img.shape[2]):
          img[:,:,c] = np.fliplr(img[:,:,c])
      return img


    def next(self):
        if not self.inited:
          self.reset()
          self.inited = True
        """Returns the next batch of data."""
        #print('in next', self.cur, self.labelcur)
        batch_size = self.batch_size
        c, h, w = self.data_shape
        batch_data = nd.empty((batch_size, c, h, w))
        batch_label = nd.empty(self.provide_label[0][1])
        i = 0
        try:
            while i < batch_size:
                label, s, bbox, landmark = self.next_sample()
                _data = self.imdecode(s)
                if self.rand_mirror:
                  _rd = random.randint(0,1)
                  if _rd==1:
                    _data = mx.ndarray.flip(data=_data, axis=1)
                if self.nd_mean is not None:
                    _data = _data.astype('float32')
                    _data -= self.nd_mean
                    _data *= 0.0078125
                data = [_data]
                try:
                    self.check_valid_image(data)
                except RuntimeError as e:
                    logging.debug('Invalid image, skipping:  %s', str(e))
                    continue
                #print('aa',data[0].shape)
                #data = self.augmentation_transform(data)
                #print('bb',data[0].shape)
                for datum in data:
                    assert i < batch_size, 'Batch size must be multiples of augmenter output length'
                    #print(datum.shape)
                    batch_data[i][:] = self.postprocess_data(datum)
                    batch_label[i][:] = label
                    i += 1
        except StopIteration:
            if i<batch_size:
                raise StopIteration

        #print('next end', batch_size, i)
        return io.DataBatch([batch_data], [batch_label], batch_size - i)

    def check_data_shape(self, data_shape):
        """Checks if the input data shape is valid"""
        if not len(data_shape) == 3:
            raise ValueError('data_shape should have length 3, with dimensions CxHxW')
        if not data_shape[0] == 3:
            raise ValueError('This iterator expects inputs to have 3 channels.')

    def check_valid_image(self, data):
        """Checks if the input data is valid"""
        if len(data[0].shape) == 0:
            raise RuntimeError('Data shape is wrong')

    def imdecode(self, s):
        """Decodes a string or byte string to an NDArray.
        See mx.img.imdecode for more details."""
        img = mx.image.imdecode(s) #mx.ndarray
        return img

    def read_image(self, fname):
        """Reads an input image `fname` and returns the decoded raw bytes.

        Example usage:
        ----------
        >>> dataIter.read_image('Face.jpg') # returns decoded raw bytes.
        """
        with open(os.path.join(self.path_root, fname), 'rb') as fin:
            img = fin.read()
        return img

    def augmentation_transform(self, data):
        """Transforms input data with specified augmentation."""
        for aug in self.auglist:
            data = [ret for src in data for ret in aug(src)]
        return data

    def postprocess_data(self, datum):
        """Final postprocessing step before image is loaded into the batch."""
        return nd.transpose(datum, axes=(2, 0, 1))

class FaceImageIter4(io.DataIter):

    def __init__(self, batch_size, ctx_num, images_per_identity, data_shape, 
        path_imglist=None, path_root=None,
        shuffle=False, aug_list=None, exclude_lfw = False, mean = None, use_extra = False, model = None,
        patch = [0,0,96,112,0],  rand_mirror = False,
        data_name='data', label_name='softmax_label', **kwargs):
        super(FaceImageIter4, self).__init__()
        assert path_imglist
        print('loading image list...')
        with open(path_imglist) as fin:
            self.imglist = {}
            self.imgkeys = []
            self.labels = []
            self.olabels = []
            self.labelposting = {}
            self.seq = []
            key = 0
            for line in iter(fin.readline, ''):
                line = line.strip().split('\t')
                flag = int(line[0])
                if flag==0:
                  assert len(line)==17
                else:
                  assert len(line)==3
                label = nd.array([float(line[2])])
                ilabel = int(line[2])
                bbox = None
                landmark = None
                if len(line)==17:
                  bbox = np.array([int(i) for i in line[3:7]])
                  landmark = np.array([float(i) for i in line[7:17]]).reshape( (2,5) ).T
                image_path = line[1]
                if exclude_lfw:
                  _vec = image_path.split('/')
                  person_id = int(_vec[-2])
                  if person_id==166921 or person_id==1056413 or person_id==1193098:
                    continue
                self.imglist[key] = (label, image_path, bbox, landmark)
                self.seq.append(key)
                if ilabel in self.labelposting:
                  self.labelposting[ilabel].append(key)
                else:
                  self.labelposting[ilabel] = [key]
                  self.olabels.append(ilabel)
                key+=1
                #if key>=10000:
                #  break
        print('image list size', len(self.imglist))
        print('label size', len(self.olabels))
        print('last label',self.olabels[-1])

        self.path_root = path_root
        self.mean = mean
        if self.mean:
          self.mean = np.array(self.mean, dtype=np.float32).reshape(1,1,3)
        self.patch = patch 

        self.check_data_shape(data_shape)
        per_batch_size = int(batch_size/ctx_num)
        self.provide_label = [(label_name, (batch_size,))]
        self.batch_size = batch_size
        self.data_shape = data_shape
        self.shuffle = shuffle
        self.image_size = '%d,%d'%(data_shape[1],data_shape[2])
        self.rand_mirror = rand_mirror
        print('rand_mirror', self.rand_mirror)
        self.extra = None
        self.model = model
        if use_extra:
          self.provide_data = [(data_name, (batch_size,) + data_shape), ('extra', (batch_size, per_batch_size))]
          self.extra = np.full(self.provide_data[1][1], -1.0, dtype=np.float32)
          c = 0
          while c<batch_size:
            a = 0
            while a<per_batch_size:
              b = a+images_per_identity
              self.extra[(c+a):(c+b),a:b] = 1.0
              #print(c+a, c+b, a, b)
              a = b
            c += per_batch_size
          self.extra = nd.array(self.extra)
          #self.batch_label = nd.empty(self.provide_label[0][1])
          #per_batch_size = int(batch_size/ctx_num)
          #_label = -1
          #for i in xrange(batch_size):
          #  if i%self.images_per_identity==0:
          #    _label+=1
          #    if i%per_batch_size==0:
          #      _label = 0
          #  label = nd.array([float(_label)])
          #  self.batch_label[i][:] = label
          #print(self.batch_label)
          print(self.extra)
        else:
          self.provide_data = [(data_name, (batch_size,) + data_shape)]
        self.ctx_num = ctx_num 
        self.images_per_identity = images_per_identity
        self.identities = int(per_batch_size/self.images_per_identity)
        self.min_per_identity = 10
        if self.images_per_identity<=10:
          self.min_per_identity = self.images_per_identity
        self.min_per_identity = 1
        assert self.min_per_identity<=self.images_per_identity
        print(self.images_per_identity, self.identities, self.min_per_identity)

        if aug_list is None:
            self.auglist = mx.image.CreateAugmenter(data_shape, **kwargs)
        else:
            self.auglist = aug_list
        print('aug size:', len(self.auglist))
        for aug in self.auglist:
          print(aug.__class__)
        self.cur = [0, 0]
        self.inited = False

    def get_extra(self):
      return self.extra

    def offline_reset(self):
      data = nd.zeros( self.provide_data[0][1] )
      label = nd.zeros( self.provide_label[0][1] )
      #label = np.zeros( self.provide_label[0][1] )
      X = None
      ba = 0
      batch_num = 0
      while ba<len(self.seq):
        batch_num+=1
        if batch_num%10==0:
          print('loading batch',batch_num, ba)
        bb = min(ba+self.batch_size, len(self.seq))
        _count = bb-ba
        for i in xrange(_count):
          key = self.seq[i+ba]
          _label, fname, bbox, landmark = self.imglist[key]
          s = self.read_image(fname)
          _data = self.imdecode(s)
          #_data = self.augmentation_transform([_data])[0]
          _npdata = _data.asnumpy()
          if landmark is not None:
            _npdata = face_preprocess.preprocess(_npdata, bbox = bbox, landmark=landmark, image_size=self.image_size)
          if self.mean is not None:
            _npdata = _npdata.astype(np.float32)
            _npdata -= self.mean
            _npdata *= 0.0078125
          nimg = np.zeros(_npdata.shape, dtype=np.float32)
          nimg[self.patch[1]:self.patch[3],self.patch[0]:self.patch[2],:] = _npdata[self.patch[1]:self.patch[3], self.patch[0]:self.patch[2], :]
          #print(_npdata.shape)
          #print(_npdata)
          _data = mx.nd.array(nimg)
          data[i][:] = self.postprocess_data(_data)
          label[i][:] = _label
        db = mx.io.DataBatch(data=(data,self.extra), label=(label,))
        self.model.forward(db, is_train=False)
        net_out = self.model.get_outputs()
        _embeddings = net_out[0].asnumpy()
        _embeddings = sklearn.preprocessing.normalize(_embeddings)
        if _count<self.batch_size:
          _embeddings = _embeddings[0:_count,:]
        #print(_embeddings.shape)
        if X is None:
          X = np.zeros( (len(self.olabels), _embeddings.shape[1]), dtype=np.float32 )
        nplabel = label.asnumpy()
        for i in xrange(_count):
          ilabel = int(nplabel[i])
          #print(ilabel, ilabel.__class__)
          X[ilabel] += _embeddings[i]
        ba = bb
      X = sklearn.preprocessing.normalize(X)
      d = X.shape[1]
      faiss_params = [20,5]
      print('start to train faiss')
      print(X.shape)
      quantizer = faiss.IndexFlatL2(d)  # the other index
      index = faiss.IndexIVFFlat(quantizer, d, faiss_params[0], faiss.METRIC_L2)
      assert not index.is_trained
      index.train(X)
      index.add(X)
      assert index.is_trained
      print('trained')
      index.nprobe = faiss_params[1]
      k = self.identities
      D, I = index.search(X, k)     # actual search
      print(I.shape)
      self.labels = []
      for i in xrange(I.shape[0]):
        #assert I[i][0]==i
        for j in xrange(k):
          _label = I[i][j]
          assert _label<len(self.olabels)
          self.labels.append(_label)
      print('labels assigned', len(self.labels))


      

    def reset(self):
        """Resets the iterator to the beginning of the data."""
        print('call reset()')
        if self.extra is not None:
          self.offline_reset()
        elif self.shuffle:
          random.shuffle(self.labels)
        self.cur = [0,0]

    def num_samples(self):
      #count = 0
      #for k,v in self.labelposting.iteritems():
      #  if len(v)<self.min_per_identity:
      #    continue
      #  count+=self.images_per_identity
      count = len(self.olabels)*self.images_per_identity*self.identities
      return count


    def next_sample(self):
        """Helper function for reading in next sample."""
        #set total batch size, for example, 1800, and maximum size for each people, for example 45
        while True:
          if self.cur[0] >= len(self.labels):
            raise StopIteration
          label = self.labels[self.cur[0]]
          posting = self.labelposting[label]
          if len(posting)<self.min_per_identity or self.cur[1] >= self.images_per_identity:
            self.cur[0]+=1
            self.cur[1] = 0
            continue
          if self.shuffle and self.cur[1]==0:
            random.shuffle(posting)
          idx = posting[self.cur[1]%len(posting)]
          self.cur[1] += 1
          label, fname, bbox, landmark = self.imglist[idx]
          return label, self.read_image(fname), bbox, landmark


    def next(self):
        if not self.inited:
          self.reset()
          self.inited = True
        """Returns the next batch of data."""
        #print('in next', self.cur, self.labelcur)
        batch_size = self.batch_size
        c, h, w = self.data_shape
        batch_data = nd.empty((batch_size, c, h, w))
        batch_label = nd.empty(self.provide_label[0][1])
        i = 0
        try:
            while i < batch_size:
                label, s, bbox, landmark = self.next_sample()
                _data = self.imdecode(s)
                if self.rand_mirror:
                  _rd = random.randint(0,1)
                  if _rd==1:
                    _data = mx.ndarray.flip(data=_data, axis=1)
                if self.nd_mean is not None:
                    _data = _data.astype('float32')
                    _data -= self.nd_mean
                    _data *= 0.0078125
                data = [_data]
                try:
                    self.check_valid_image(data)
                except RuntimeError as e:
                    logging.debug('Invalid image, skipping:  %s', str(e))
                    continue
                #print('aa',data[0].shape)
                #data = self.augmentation_transform(data)
                #print('bb',data[0].shape)
                for datum in data:
                    assert i < batch_size, 'Batch size must be multiples of augmenter output length'
                    #print(datum.shape)
                    batch_data[i][:] = self.postprocess_data(datum)
                    batch_label[i][:] = label
                    i += 1
        except StopIteration:
            if i<batch_size:
                raise StopIteration

        #print('next end', batch_size, i)
        if self.extra is not None:
          return io.DataBatch([batch_data, self.extra], [batch_label], batch_size - i)
        else:
          return io.DataBatch([batch_data], [batch_label], batch_size - i)

    def check_data_shape(self, data_shape):
        """Checks if the input data shape is valid"""
        if not len(data_shape) == 3:
            raise ValueError('data_shape should have length 3, with dimensions CxHxW')
        if not data_shape[0] == 3:
            raise ValueError('This iterator expects inputs to have 3 channels.')

    def check_valid_image(self, data):
        """Checks if the input data is valid"""
        if len(data[0].shape) == 0:
            raise RuntimeError('Data shape is wrong')

    def imdecode(self, s):
        """Decodes a string or byte string to an NDArray.
        See mx.img.imdecode for more details."""
        if self.patch[4]%2==0:
          img = mx.image.imdecode(s)
        else:
          img = mx.image.imdecode(s, flag=0)
          img = nd.broadcast_to(img, (img.shape[0], img.shape[1], 3))
        return img

    def read_image(self, fname):
        """Reads an input image `fname` and returns the decoded raw bytes.

        Example usage:
        ----------
        >>> dataIter.read_image('Face.jpg') # returns decoded raw bytes.
        """
        with open(os.path.join(self.path_root, fname), 'rb') as fin:
            img = fin.read()
        return img

    def augmentation_transform(self, data):
        """Transforms input data with specified augmentation."""
        for aug in self.auglist:
            data = [ret for src in data for ret in aug(src)]
        return data

    def postprocess_data(self, datum):
        """Final postprocessing step before image is loaded into the batch."""
        return nd.transpose(datum, axes=(2, 0, 1))

class FaceImageIter5(io.DataIter):

    def __init__(self, batch_size, ctx_num, images_per_identity, data_shape, 
        path_imglist=None, path_root=None,
        shuffle=False, aug_list=None, exclude_lfw = False, mean = None,
        patch = [0,0,96,112,0],  rand_mirror = False,
        data_name='data', label_name='softmax_label', **kwargs):
        super(FaceImageIter5, self).__init__()
        assert path_imglist
        print('loading image list...')
        with open(path_imglist) as fin:
            self.imglist = {}
            self.labels = []
            self.olabels = []
            self.labelposting = {}
            self.seq = []
            key = 0
            for line in iter(fin.readline, ''):
                line = line.strip().split('\t')
                flag = int(line[0])
                if flag==0:
                  assert len(line)==17
                else:
                  assert len(line)==3
                label = nd.array([float(line[2])])
                ilabel = int(line[2])
                bbox = None
                landmark = None
                if len(line)==17:
                  bbox = np.array([int(i) for i in line[3:7]])
                  landmark = np.array([float(i) for i in line[7:17]]).reshape( (2,5) ).T
                image_path = line[1]
                if exclude_lfw:
                  _vec = image_path.split('/')
                  person_id = int(_vec[-2])
                  if person_id==166921 or person_id==1056413 or person_id==1193098:
                    continue
                self.imglist[key] = (label, image_path, bbox, landmark)
                self.seq.append(key)
                if ilabel in self.labelposting:
                  self.labelposting[ilabel].append(key)
                else:
                  self.labelposting[ilabel] = [key]
                  self.olabels.append(ilabel)
                key+=1
                #if key>=10000:
                #  break
        print('image list size', len(self.imglist))
        print('label size', len(self.olabels))
        print('last label',self.olabels[-1])

        self.path_root = path_root
        self.mean = mean
        if self.mean:
          self.mean = np.array(self.mean, dtype=np.float32).reshape(1,1,3)
        self.patch = patch 

        self.check_data_shape(data_shape)
        self.per_batch_size = int(batch_size/ctx_num)
        self.provide_label = [(label_name, (batch_size,))]
        self.batch_size = batch_size
        self.ctx_num = ctx_num 
        self.images_per_identity = images_per_identity
        self.identities = int(self.per_batch_size/self.images_per_identity)
        self.min_per_identity = 10
        if self.images_per_identity<=10:
          self.min_per_identity = self.images_per_identity
        self.min_per_identity = 1
        assert self.min_per_identity<=self.images_per_identity
        print(self.images_per_identity, self.identities, self.min_per_identity)
        self.data_shape = data_shape
        self.shuffle = shuffle
        self.image_size = '%d,%d'%(data_shape[1],data_shape[2])
        self.rand_mirror = rand_mirror
        print('rand_mirror', self.rand_mirror)
        self.provide_data = [(data_name, (batch_size,) + data_shape)]

        if aug_list is None:
            self.auglist = mx.image.CreateAugmenter(data_shape, **kwargs)
        else:
            self.auglist = aug_list
        print('aug size:', len(self.auglist))
        for aug in self.auglist:
          print(aug.__class__)
        self.cur = 0
        self.buffer = []
        self.reset()


    def reset(self):
        """Resets the iterator to the beginning of the data."""
        print('call reset()')
        if self.shuffle:
          random.shuffle(self.seq)
        self.cur = 0

    def num_samples(self):
      return -1


    def next_sample(self, i_ctx):
        if self.cur >= len(self.seq):
          raise StopIteration
        if i_ctx==0:
          idx = self.seq[self.cur]
          self.cur += 1
          label, fname, bbox, landmark = self.imglist[idx]
          ilabel = int(label.asnumpy()[0])
          self.buffer = self.labelposting[ilabel]
          random.shuffle(self.buffer)
        if i_ctx<self.images_per_identity:
          pos = i_ctx%len(self.buffer)
          idx = self.buffer[pos]
        else:
          idx = self.seq[self.cur]
          self.cur += 1
        label, fname, bbox, landmark = self.imglist[idx]
        return label, self.read_image(fname), bbox, landmark


    def next(self):
        """Returns the next batch of data."""
        #print('in next', self.cur, self.labelcur)
        batch_size = self.batch_size
        c, h, w = self.data_shape
        batch_data = nd.empty((batch_size, c, h, w))
        batch_label = nd.empty(self.provide_label[0][1])
        i = 0
        try:
            while i < batch_size:
                i_ctx = i%self.per_batch_size
                label, s, bbox, landmark = self.next_sample(i_ctx)
                _data = self.imdecode(s)
                #_data = self.augmentation_transform([_data])[0]
                _npdata = _data.asnumpy()
                if landmark is not None:
                  _npdata = face_preprocess.preprocess(_npdata, bbox = bbox, landmark=landmark, image_size=self.image_size)
                if self.rand_mirror:
                  _rd = random.randint(0,1)
                  if _rd==1:
                    for c in xrange(_npdata.shape[2]):
                      _npdata[:,:,c] = np.fliplr(_npdata[:,:,c])
                if self.mean is not None:
                  _npdata = _npdata.astype(np.float32)
                  _npdata -= self.mean
                  _npdata *= 0.0078125
                nimg = np.zeros(_npdata.shape, dtype=np.float32)
                nimg[self.patch[1]:self.patch[3],self.patch[0]:self.patch[2],:] = _npdata[self.patch[1]:self.patch[3], self.patch[0]:self.patch[2], :]
                #print(_npdata.shape)
                #print(_npdata)
                _data = mx.nd.array(nimg)
                #print(_data.shape)
                data = [_data]
                try:
                    self.check_valid_image(data)
                except RuntimeError as e:
                    logging.debug('Invalid image, skipping:  %s', str(e))
                    continue
                #print('aa',data[0].shape)
                #data = self.augmentation_transform(data)
                #print('bb',data[0].shape)
                for datum in data:
                    assert i < batch_size, 'Batch size must be multiples of augmenter output length'
                    #print(datum.shape)
                    batch_data[i][:] = self.postprocess_data(datum)
                    batch_label[i][:] = label
                    i += 1
        except StopIteration:
            if i<batch_size:
                raise StopIteration

        return io.DataBatch([batch_data], [batch_label], batch_size - i)

    def check_data_shape(self, data_shape):
        """Checks if the input data shape is valid"""
        if not len(data_shape) == 3:
            raise ValueError('data_shape should have length 3, with dimensions CxHxW')
        if not data_shape[0] == 3:
            raise ValueError('This iterator expects inputs to have 3 channels.')

    def check_valid_image(self, data):
        """Checks if the input data is valid"""
        if len(data[0].shape) == 0:
            raise RuntimeError('Data shape is wrong')

    def imdecode(self, s):
        """Decodes a string or byte string to an NDArray.
        See mx.img.imdecode for more details."""
        if self.patch[4]%2==0:
          img = mx.image.imdecode(s)
        else:
          img = mx.image.imdecode(s, flag=0)
          img = nd.broadcast_to(img, (img.shape[0], img.shape[1], 3))
        return img

    def read_image(self, fname):
        """Reads an input image `fname` and returns the decoded raw bytes.

        Example usage:
        ----------
        >>> dataIter.read_image('Face.jpg') # returns decoded raw bytes.
        """
        with open(os.path.join(self.path_root, fname), 'rb') as fin:
            img = fin.read()
        return img

    def augmentation_transform(self, data):
        """Transforms input data with specified augmentation."""
        for aug in self.auglist:
            data = [ret for src in data for ret in aug(src)]
        return data

    def postprocess_data(self, datum):
        """Final postprocessing step before image is loaded into the batch."""
        return nd.transpose(datum, axes=(2, 0, 1))<|MERGE_RESOLUTION|>--- conflicted
+++ resolved
@@ -191,82 +191,6 @@
 
 
     def select_triplets(self):
-<<<<<<< HEAD
-      self.triplet_index = 0
-      self.triplets = []
-      embeddings = None
-      bag_size = self.triplet_bag_size
-      batch_size = self.batch_size
-      #data = np.zeros( (bag_size,)+self.data_shape )
-      #label = np.zeros( (bag_size,) )
-      tag = []
-      #idx = np.zeros( (bag_size,) )
-      self.time_reset()
-      print('eval %d images..'%bag_size, self.triplet_oseq_cur)
-      if self.triplet_oseq_cur+bag_size>len(self.oseq):
-        self.triplet_oseq_reset()
-        print('eval %d images..'%bag_size, self.triplet_oseq_cur)
-        print('triplet time stat', self.times)
-      #print(data.shape)
-      self.times[0] += self.time_elapsed()
-      self.time_reset()
-      data = nd.zeros( self.provide_data[0][1] )
-      label = nd.zeros( self.provide_label[0][1] )
-      ba = 0
-      while True:
-        bb = min(ba+batch_size, bag_size)
-        if ba>=bb:
-          break
-        #_batch = self.data_iter.next()
-        #_data = _batch.data[0].asnumpy()
-        #print(_data.shape)
-        #_label = _batch.label[0].asnumpy()
-        #data[ba:bb,:,:,:] = _data
-        #label[ba:bb] = _label
-        for i in xrange(ba, bb):
-          _idx = self.oseq[i+self.triplet_oseq_cur]
-          s = self.imgrec.read_idx(_idx)
-          header, img = recordio.unpack(s)
-          img = self.imdecode(img)
-          data[i-ba][:] = self.postprocess_data(img)
-          label[i-ba][:] = header.label
-          tag.append( ( int(header.label), _idx) )
-          #idx[i] = _idx
-
-        db = mx.io.DataBatch(data=(data,), label=(label,))
-        self.mx_model.forward(db, is_train=False)
-        net_out = self.mx_model.get_outputs()
-        #print('eval for selecting triplets',ba,bb)
-        #print(net_out)
-        #print(len(net_out))
-        #print(net_out[0].asnumpy())
-        net_out = net_out[0].asnumpy()
-        #print(net_out)
-        #print('net_out', net_out.shape)
-        if embeddings is None:
-          embeddings = np.zeros( (bag_size, net_out.shape[1]))
-        embeddings[ba:bb,:] = net_out
-        ba = bb
-      assert len(tag)==bag_size
-      self.triplet_oseq_cur+=bag_size
-      embeddings = sklearn.preprocessing.normalize(embeddings)
-      self.times[1] += self.time_elapsed()
-      self.time_reset()
-      nrof_images_per_class = [1]
-      for i in xrange(1, bag_size):
-        if tag[i][0]==tag[i-1][0]:
-          nrof_images_per_class[-1]+=1
-        else:
-          nrof_images_per_class.append(1)
-        
-      triplets = self.pick_triplets(embeddings, nrof_images_per_class) # shape=(T,3)
-      if len(triplets)==0:
-        print('triplets 0, retry...')
-        self.select_triplets()
-      else:
-        print('triplets', len(triplets))
-        self.seq = []
-=======
       self.seq = []
       while len(self.seq)<self.seq_min_size:
         embeddings = None
@@ -279,7 +203,10 @@
         print('eval %d images..'%bag_size, self.triplet_oseq_cur)
         if self.triplet_oseq_cur+bag_size>len(self.oseq):
           self.triplet_oseq_reset()
-        print('eval %d images..'%bag_size, self.triplet_oseq_cur)
+          print('eval %d images..'%bag_size, self.triplet_oseq_cur)
+          print('triplet time stat', self.times)
+        self.times[0] += self.time_elapsed()
+        self.time_reset()
         #print(data.shape)
         data = nd.zeros( self.provide_data[0][1] )
         label = nd.zeros( self.provide_label[0][1] )
@@ -321,6 +248,8 @@
         assert len(tag)==bag_size
         self.triplet_oseq_cur+=bag_size
         embeddings = sklearn.preprocessing.normalize(embeddings)
+        self.times[1] += self.time_elapsed()
+        self.time_reset()
         nrof_images_per_class = [1]
         for i in xrange(1, bag_size):
           if tag[i][0]==tag[i-1][0]:
@@ -330,7 +259,6 @@
           
         triplets = self.pick_triplets(embeddings, nrof_images_per_class) # shape=(T,3)
         print('found triplets', len(triplets))
->>>>>>> 6ae37f40
         ba = 0
         while True:
           bb = ba+self.per_batch_size//3
@@ -343,7 +271,7 @@
               _idx = tag[_pos][1]
               self.seq.append(_idx)
           ba = bb
-      self.times[2] += self.time_elapsed()
+        self.times[2] += self.time_elapsed()
 
     def triplet_reset(self):
       self.select_triplets()
